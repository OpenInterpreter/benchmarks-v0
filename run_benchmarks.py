--- conflicted
+++ resolved
@@ -7,11 +7,7 @@
 
 from constants import DATASETS
 from custom import CustomTasks
-<<<<<<< HEAD
-from benchmark import DefaultBenchmarkRunner, DockerBenchmarkRunner, ModifierPipe, OIBenchmarks, SizeOffsetModifier, TaskResult
-=======
 from benchmark import DefaultBenchmarkRunner, DockerBenchmarkRunner, ModifierPipe, OIBenchmarks, SizeOffsetModifier, TaskResult, runners
->>>>>>> 90e095ca
 from commands import commands
 from gaia import GAIAFilesOnlyModifier, GAIATasks
 
@@ -42,8 +38,6 @@
     task_offset: int
     nworkers: Optional[int]
     server: bool
-<<<<<<< HEAD
-=======
     runner: str
     benchmark: str
     bfile: Optional[str]
@@ -52,7 +46,6 @@
 task_stores = {
     "gaia": GAIATasks()
 }
->>>>>>> 90e095ca
 
 
 if __name__ == "__main__":
@@ -67,14 +60,10 @@
     parser.add_argument("-nt", "--ntasks", action="store", type=int, help="run the first n tasks for the selected benchmark")
     parser.add_argument("-nw", "--nworkers", action="store", type=int, help="run the benchmarks across n workers (docker containers, processes, E2B instances, etc.)")
     parser.add_argument("-to", "--task-offset", action="store", type=int, default=0)
-<<<<<<< HEAD
-    parser.add_argument("-s", "--server", action="store_true")
-=======
     parser.add_argument("-s", "--server", action="store_true", help="launch a server that keeps track of and displays task starts, stops, and logging")
     parser.add_argument("-r", "--runner", action="store", type=str, default=default_runner, help=f"the kind of worker to run each task on ({', '.join(runners.keys())})")
     parser.add_argument("-b", "--benchmark", action="store", default=default_benchmark, help=f"where to retreive the list of tasks to run from ({', '.join(task_stores.keys())})")
     parser.add_argument("-bf", "--bfile", action="store", type=str, help="only works when '--benchmark custom' is used")
->>>>>>> 90e095ca
     args = parser.parse_args(namespace=ArgumentsNamespace())
 
     if args.list:
@@ -104,28 +93,11 @@
     print("output file:", save_path)
 
     results = OIBenchmarks(
-<<<<<<< HEAD
-        # tasks=CustomTasks.from_list([
-        #     {"id": "simple", "prompt": "what is 3 + 4?", "answer": "7"},
-        #     {"id": "hard", "prompt": "who do you think you are??", "answer": "laptop"},
-        # ]),
-        tasks=GAIATasks(),
-        modifier=ModifierPipe([
-            # GAIAFilesOnlyModifier(),
-            SizeOffsetModifier(ntasks=args.ntasks, offset=args.task_offset)
-        ]),
-        # modifier=SizeOffsetModifier(ntasks=args.ntasks, offset=args.task_offset),
-        command=commands[args.command],
-        nworkers=args.nworkers,
-        # runner=DefaultBenchmarkRunner()
-        runner=DockerBenchmarkRunner(),
-=======
         tasks=tasks,
         modifier=SizeOffsetModifier(ntasks=args.ntasks, offset=args.task_offset),
         command=commands[args.command],
         nworkers=args.nworkers,
         runner=runner,
->>>>>>> 90e095ca
         server=args.server
     ).run()
 
